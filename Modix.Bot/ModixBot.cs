--- conflicted
+++ resolved
@@ -192,16 +192,13 @@
             if (!(messageParam is SocketUserMessage message))
                 return;
 
-<<<<<<< HEAD
-            var argPos = 0;
-=======
             if (!(message.Author is IGuildUser guildUser)
                 || guildUser.IsBot
                 || guildUser.IsWebhook)
                 return;
 
-            int argPos = 0;
->>>>>>> 1e5c286e
+            var argPos = 0;
+
             if (!(message.HasCharPrefix('!', ref argPos) || message.HasMentionPrefix(_client.CurrentUser, ref argPos)))
                 return;
 
