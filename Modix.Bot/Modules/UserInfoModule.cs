﻿using System;
using System.Globalization;
using System.Linq;
using System.Text;
using System.Threading.Tasks;
using Discord;
using Discord.Commands;
using Humanizer;
using Humanizer.Localisation;
using Microsoft.Extensions.Logging;
using Microsoft.Extensions.Logging.Abstractions;
using Modix.Bot.Extensions;
using Modix.Data.Models.Core;
using Modix.Data.Repositories;
using Modix.Services.Core;
using Modix.Services.Moderation;
using Modix.Services.Utilities;

namespace Modix.Modules
{
    public class UserInfoModule : ModuleBase
    {
        private const string Format = "{0}: {1} ago ({2:yyyy-MM-ddTHH:mm:ssK})\n";

        //optimization: UtcNow is slow and the module is created per-request
        private readonly DateTime _utcNow = DateTime.UtcNow;

        public UserInfoModule(ILogger<UserInfoModule> logger, IUserService userService, IModerationService moderationService, IAuthorizationService authorizationService, IMessageRepository messageRepository)
        {
            Log = logger ?? new NullLogger<UserInfoModule>();
            UserService = userService;
            ModerationService = moderationService;
            AuthorizationService = authorizationService;
            MessageRepository = messageRepository;
        }

        private ILogger<UserInfoModule> Log { get; }
        private IUserService UserService { get; }
        private IModerationService ModerationService { get; }
        private IAuthorizationService AuthorizationService { get; }
        private IMessageRepository MessageRepository { get; }

        [Command("info")]
        public async Task GetUserInfo(IEntity<ulong> subject)
        {
<<<<<<< HEAD
            await GetUserInfoFromId(user?.Id ?? Context.User.Id);
        }

        [Command("info")]
        public async Task GetUserInfoFromId(ulong userId)
        {
            var userInfo = await UserService.GetUserInformationAsync(Context.Guild.Id, userId);
=======
            var userSummary = await UserService.GetGuildUserSummaryAsync(Context.Guild.Id, subject.Id);
>>>>>>> b03b2607

            if (userInfo == null)
            {
                await ReplyAsync("We don't have any data for that user.");
                return;
            }

            var builder = new StringBuilder();
            builder.AppendLine("**\u276F User Information**");
            builder.AppendLine("ID: " + userInfo.Id);
            builder.AppendLine("Profile: " + MentionUtils.MentionUser(userInfo.Id));

            if (userInfo.Status is UserStatus status)
                builder.AppendLine("Status: " + status.Humanize());

            if (userInfo.FirstSeen is DateTimeOffset firstSeen)
                builder.Append(FormatTimeAgo("First Seen", firstSeen));

            if (userInfo.LastSeen is DateTimeOffset lastSeen)
                builder.Append(FormatTimeAgo("Last Seen", lastSeen));

            try
            {
                await AddParticipationToEmbed(subject.Id, builder);
            }
            catch (Exception ex)
            {
                Log.LogError(ex, "An error occured while retrieving a user's message count.");
            }

            var embedBuilder = new EmbedBuilder()
                .WithAuthor(userInfo.Username + "#" + userInfo.Discriminator)
                .WithColor(new Color(253, 95, 0))
                .WithTimestamp(_utcNow);

<<<<<<< HEAD
            embedBuilder.ThumbnailUrl = userInfo.GetAvatarUrl();
            embedBuilder.Author.IconUrl = userInfo.GetAvatarUrl();
            
            AddMemberInformationToEmbed(userInfo, builder, embedBuilder);
=======
            if (await UserService.GuildUserExistsAsync(Context.Guild.Id, subject.Id))
            {
                var member = await UserService.GetGuildUserAsync(Context.Guild.Id, subject.Id);
                AddMemberInformationToEmbed(member, builder, embedBuilder);
            }
            else
            {
                builder.AppendLine();
                builder.AppendLine("**\u276F No Member Information**");
            }
>>>>>>> b03b2607

            if (await AuthorizationService.HasClaimsAsync(Context.User as IGuildUser, AuthorizationClaim.ModerationRead))
            {
                await AddInfractionsToEmbed(subject.Id, builder);
            }

            embedBuilder.Description = builder.ToString();

            await ReplyAsync(string.Empty, embed: embedBuilder.Build());
        }

        private void AddMemberInformationToEmbed(UserInformation member, StringBuilder builder, EmbedBuilder embedBuilder)
        {
            builder.AppendLine();
            builder.AppendLine("**\u276F Member Information**");

            if (!string.IsNullOrEmpty(member.Nickname))
            {
                builder.AppendLine("Nickname: " + member.Nickname);
            }

            builder.Append(FormatTimeAgo("Created", member.CreatedAt));

            if (member.JoinedAt is DateTimeOffset joinedAt)
            {
                builder.Append(FormatTimeAgo("Joined", joinedAt));
            }

            if (member.RoleIds?.Count > 0)
            {
                var roles = member.RoleIds.Select(x => member.Guild.Roles.Single(y => y.Id == x))
                    .Where(x => x.Id != x.Guild.Id) // @everyone role always has same ID than guild
                    .ToArray();

                if (roles.Length > 0)
                {
                    Array.Sort(roles); // Sort by position: lowest positioned role is first
                    Array.Reverse(roles); // Reverse the sort: highest positioned role is first

                    builder.Append(roles.Length > 1 ? "Roles: " : "Role: ");
                    builder.AppendLine(roles.Select(r => r.Mention).Humanize());
                }
            }

            embedBuilder.Color = GetDominantColor(member);
        }

        private async Task AddInfractionsToEmbed(ulong userId, StringBuilder builder)
        {
            builder.AppendLine();
            builder.AppendLine($"**\u276F Infractions [See here](https://mod.gg/infractions?subject={userId})**");

            var counts = await ModerationService.GetInfractionCountsForUserAsync(userId);

            builder.AppendLine(FormatUtilities.FormatInfractionCounts(counts));
        }

        private async Task AddParticipationToEmbed(ulong userId, StringBuilder builder)
        {
            var messagesByDate = await MessageRepository.GetGuildUserMessageCountByDate(Context.Guild.Id, userId, TimeSpan.FromDays(30));

            var lastWeek = _utcNow - TimeSpan.FromDays(7);

            var weekTotal = 0;
            var monthTotal = 0;
            foreach (var kvp in messagesByDate)
            {
                if (kvp.Key >= lastWeek)
                {
                    weekTotal += kvp.Value;
                }

                monthTotal += kvp.Value;
            }

            builder.AppendLine();
            builder.AppendLine("**\u276F Guild Participation**");
            builder.AppendLine("Last 7 days: " + weekTotal + " messages");
            builder.AppendLine("Last 30 days: " + monthTotal + " messages");

            if (monthTotal > 0)
            {
                try
                {
                    var channels = await MessageRepository.GetGuildUserMessageCountByChannel(Context.Guild.Id, userId, TimeSpan.FromDays(30));

                    foreach (var kvp in channels.OrderByDescending(x => x.Value))
                    {
                        var channel = await Context.Guild.GetChannelAsync(kvp.Key);

                        if (channel.IsPublic())
                        {
                            builder.AppendLine($"Most active channel: {MentionUtils.MentionChannel(channel.Id)} ({kvp.Value} messages)");
                            return;
                        }
                    }
                }
                catch (Exception ex)
                {
                    Log.LogDebug(ex, "Unable to get the most active channel for {UserId}.", userId);
                }
            }
        }

        private string FormatTimeAgo(string prefix, DateTimeOffset ago)
        {
            var span = _utcNow - ago;

            var humanizedTimeAgo = span > TimeSpan.FromSeconds(60)
                ? span.Humanize(maxUnit: TimeUnit.Year, culture: CultureInfo.InvariantCulture)
                : "a few seconds";

            return string.Format(CultureInfo.InvariantCulture, Format, prefix, humanizedTimeAgo, ago.UtcDateTime);
        }

        private static Color GetDominantColor(UserInformation user)
        {
            // TODO: Get the dominate image in the user's avatar.
            return new Color(253, 95, 0);
        }
    }
}<|MERGE_RESOLUTION|>--- conflicted
+++ resolved
@@ -41,19 +41,9 @@
         private IMessageRepository MessageRepository { get; }
 
         [Command("info")]
-        public async Task GetUserInfo(IEntity<ulong> subject)
-        {
-<<<<<<< HEAD
-            await GetUserInfoFromId(user?.Id ?? Context.User.Id);
-        }
-
-        [Command("info")]
-        public async Task GetUserInfoFromId(ulong userId)
-        {
-            var userInfo = await UserService.GetUserInformationAsync(Context.Guild.Id, userId);
-=======
-            var userSummary = await UserService.GetGuildUserSummaryAsync(Context.Guild.Id, subject.Id);
->>>>>>> b03b2607
+        public async Task GetUserInfo(IEntity<ulong> user)
+        {
+            var userInfo = await UserService.GetUserInformationAsync(Context.Guild.Id, user.Id);
 
             if (userInfo == null)
             {
@@ -77,7 +67,7 @@
 
             try
             {
-                await AddParticipationToEmbed(subject.Id, builder);
+                await AddParticipationToEmbed(user.Id, builder);
             }
             catch (Exception ex)
             {
@@ -89,27 +79,14 @@
                 .WithColor(new Color(253, 95, 0))
                 .WithTimestamp(_utcNow);
 
-<<<<<<< HEAD
             embedBuilder.ThumbnailUrl = userInfo.GetAvatarUrl();
             embedBuilder.Author.IconUrl = userInfo.GetAvatarUrl();
             
             AddMemberInformationToEmbed(userInfo, builder, embedBuilder);
-=======
-            if (await UserService.GuildUserExistsAsync(Context.Guild.Id, subject.Id))
-            {
-                var member = await UserService.GetGuildUserAsync(Context.Guild.Id, subject.Id);
-                AddMemberInformationToEmbed(member, builder, embedBuilder);
-            }
-            else
-            {
-                builder.AppendLine();
-                builder.AppendLine("**\u276F No Member Information**");
-            }
->>>>>>> b03b2607
 
             if (await AuthorizationService.HasClaimsAsync(Context.User as IGuildUser, AuthorizationClaim.ModerationRead))
             {
-                await AddInfractionsToEmbed(subject.Id, builder);
+                await AddInfractionsToEmbed(user.Id, builder);
             }
 
             embedBuilder.Description = builder.ToString();
