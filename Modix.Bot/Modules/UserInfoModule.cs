--- conflicted
+++ resolved
@@ -28,7 +28,6 @@
         //optimization: UtcNow is slow and the module is created per-request
         private readonly DateTime _utcNow = DateTime.UtcNow;
 
-<<<<<<< HEAD
         public UserInfoModule(
             ILogger<UserInfoModule> logger,
             IUserService userService,
@@ -36,12 +35,6 @@
             IAuthorizationService authorizationService,
             IMessageRepository messageRepository,
             IHttpClientFactory httpClientFactory)
-=======
-        // TODO: Factor this out into a common botwide client.
-        private static readonly HttpClient _httpClient = new HttpClient();
-        
-        public UserInfoModule(ILogger<UserInfoModule> logger, IUserService userService, IModerationService moderationService, IAuthorizationService authorizationService, IMessageRepository messageRepository)
->>>>>>> 196a4b87
         {
             Log = logger ?? new NullLogger<UserInfoModule>();
             UserService = userService;
