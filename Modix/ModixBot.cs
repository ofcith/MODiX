--- conflicted
+++ resolved
@@ -1,5 +1,4 @@
 ﻿using System;
-using System.Collections.Generic;
 using System.Diagnostics;
 using System.Reflection;
 using System.Threading.Tasks;
@@ -18,13 +17,8 @@
 using Modix.Services.Quote;
 using Modix.WebServer;
 using Serilog;
-<<<<<<< HEAD
-using System.Linq;
 using System.Net.Http;
-using Modix.Modules;
 using Modix.Services.DocsMaster;
-=======
->>>>>>> 80465392
 
 namespace Modix
 {
@@ -76,12 +70,7 @@
 
             _scope = _host.Services.CreateScope();
 
-<<<<<<< HEAD
-
-            using (var context = _provider.GetService<ModixContext>())
-=======
             using (var context = _scope.ServiceProvider.GetService<ModixContext>())
->>>>>>> 80465392
             {
                 context.Database.Migrate();
             }
@@ -173,11 +162,7 @@
             _map.AddSingleton<CodePasteHandler>();
             _map.AddSingleton<FileUploadHandler>();
             _map.AddSingleton<CodePasteService>();
-<<<<<<< HEAD
-            _map.AddSingleton<IAnimalService, AnimalService>();
             _map.AddTransient<DocsMasterRetrievalService>();
-=======
->>>>>>> 80465392
             _map.AddMemoryCache();
 
             _map.AddSingleton<GuildInfoService>();
