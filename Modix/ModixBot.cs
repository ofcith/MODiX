﻿using System;
using System.Diagnostics;
using System.Reflection;
using System.Threading.Tasks;
using Discord;
using Discord.Commands;
using Discord.WebSocket;
using Modix.Data.Models.Core;
using Microsoft.Extensions.DependencyInjection;
using Modix.Services;
using Modix.Services.AutoCodePaste;
using Modix.Services.CodePaste;
using Modix.Services.CommandHelp;
using Modix.Services.Core;
using Modix.Services.GuildInfo;
using Modix.Services.Moderation;
using Modix.Services.Quote;
using Modix.WebServer;
using Serilog;
<<<<<<< HEAD
using System.Linq;
using Modix.Data.Repositories;
using Modix.Handlers;
using Modix.Services.BehaviourConfiguration;
=======
>>>>>>> 80465392

namespace Modix
{
    using Microsoft.AspNetCore.Hosting;
    using Microsoft.EntityFrameworkCore;
    using Modix.Data;
    using Services.FileUpload;
    using Services.Promotions;

    public sealed class ModixBot
    {
        private readonly CommandService _commands = new CommandService(new CommandServiceConfig
        {
            LogLevel = LogSeverity.Debug
        });

        private DiscordSocketClient _client;
        private readonly IServiceCollection _map = new ServiceCollection();
        private IServiceScope _scope;
        private ModixBotHooks _hooks = new ModixBotHooks();
        private readonly ModixConfig _config;
        private IWebHost _host;

        public ModixBot(ModixConfig config, ILogger logger)
        {
            _config = config ?? throw new ArgumentNullException(nameof(config));
            _map.AddLogging(bldr => bldr.AddSerilog(logger ?? Log.Logger));
        }

        public async Task Run()
        {
            _client = new DiscordSocketClient(config: new DiscordSocketConfig
            {
                LogLevel = LogSeverity.Debug,
            });

            await Install(); // Setting up DependencyMap

            _map.AddDbContext<ModixContext>(options =>
            {
                options.UseNpgsql(_config.PostgreConnectionString);
            }, ServiceLifetime.Transient);

            _host = ModixWebServer.BuildWebHost(_map, _config);

            _scope = _host.Services.CreateScope();

            using (var context = _scope.ServiceProvider.GetService<ModixContext>())
            {
                context.Database.Migrate();
            }

<<<<<<< HEAD
            var configurationService = _scope.ServiceProvider.GetRequiredService<IBehaviourConfigurationService>();

            // Cache the behaviour configuration
            await configurationService.LoadBehaviourConfiguration();

=======
>>>>>>> 80465392
            _hooks.ServiceProvider = _scope.ServiceProvider;

            foreach (var behavior in _scope.ServiceProvider.GetServices<IBehavior>())
                await behavior.StartAsync();

            await _client.LoginAsync(TokenType.Bot, _config.DiscordToken);
            await _client.StartAsync();

            _client.Ready += StartWebserver;

            await Task.Delay(-1);
        }

        public async Task StartWebserver()
        {
            await _client.SetGameAsync("https://mod.gg/");

            //Start the webserver, but unbind the event in case discord.net reconnects
            await  _host.StartAsync();
            _client.Ready -= StartWebserver;
        }

        public async Task HandleCommand(SocketMessage messageParam)
        {
            var stopwatch = new Stopwatch();
            stopwatch.Start();

            var message = messageParam as SocketUserMessage;
            if (message == null) return;

            int argPos = 0;
            if (!(message.HasCharPrefix('!', ref argPos) || message.HasMentionPrefix(_client.CurrentUser, ref argPos)))
                return;

            if (message.Content.Length <= 1)
                return;

            var context = new CommandContext(_client, message);

            using (var scope = _scope.ServiceProvider.CreateScope())
            {
                var result = await _commands.ExecuteAsync(context, argPos, scope.ServiceProvider);

                if (!result.IsSuccess)
                {
                    string error = $"{result.Error}: {result.ErrorReason}";

                    if (!string.Equals(result.ErrorReason, "UnknownCommand", StringComparison.OrdinalIgnoreCase))
                    {
                        Log.Warning(error);
                    }
                    else
                    {
                        Log.Error(error);
                    }

                    if (result.Error != CommandError.Exception)
                    {
                        var handler = scope.ServiceProvider.GetRequiredService<CommandErrorHandler>();
                        await handler.AssociateError(message, error);
                    }
                    else
                    {
                        await context.Channel.SendMessageAsync("Error: " + error);
                    }
                }
            }

            stopwatch.Stop();
            Log.Information($"Took {stopwatch.ElapsedMilliseconds}ms to process: {message}");
        }

        public async Task Install()
        {
            _map.AddSingleton(_client);
            _map.AddSingleton<IDiscordClient>(_client);
            _map.AddSingleton(_config);
            _map.AddSingleton(_commands);

            _map.AddModixCore()
                .AddModixModeration();

            _map.AddScoped<IQuoteService, QuoteService>();
            _map.AddSingleton<CodePasteHandler>();
            _map.AddSingleton<FileUploadHandler>();
            _map.AddSingleton<CodePasteService>();
            _map.AddMemoryCache();

            _map.AddSingleton<GuildInfoService>();
            _map.AddSingleton<ICodePasteRepository, MemoryCodePasteRepository>();
            _map.AddSingleton<CommandHelpService>();

            _map.AddSingleton<PromotionService>();
            _map.AddSingleton<IPromotionRepository, DBPromotionRepository>();

            _map.AddSingleton<CommandErrorHandler>();
            _map.AddSingleton<InviteLinkHandler>();
            _map.AddScoped<IBehaviourConfigurationRepository, BehaviourConfigurationRepository>();
            _map.AddScoped<IBehaviourConfigurationService, BehaviourConfigurationService>();
            _map.AddSingleton<IBehaviourConfiguration, Services.BehaviourConfiguration.BehaviourConfiguration>();

            _client.MessageReceived += HandleCommand;
            _client.MessageReceived += _hooks.HandleMessage;
            _client.ReactionAdded += _hooks.HandleAddReaction;
            _client.ReactionRemoved += _hooks.HandleRemoveReaction;
            _client.UserJoined += _hooks.HandleUserJoined;
            _client.UserLeft += _hooks.HandleUserLeft;

            _client.Log += _hooks.HandleLog;
            _commands.Log += _hooks.HandleLog;

            await _commands.AddModulesAsync(Assembly.GetEntryAssembly());
        }
    }
}<|MERGE_RESOLUTION|>--- conflicted
+++ resolved
@@ -17,13 +17,9 @@
 using Modix.Services.Quote;
 using Modix.WebServer;
 using Serilog;
-<<<<<<< HEAD
-using System.Linq;
 using Modix.Data.Repositories;
 using Modix.Handlers;
 using Modix.Services.BehaviourConfiguration;
-=======
->>>>>>> 80465392
 
 namespace Modix
 {
@@ -76,18 +72,15 @@
                 context.Database.Migrate();
             }
 
-<<<<<<< HEAD
+            _hooks.ServiceProvider = _scope.ServiceProvider;
+            foreach (var behavior in _scope.ServiceProvider.GetServices<IBehavior>())
+                await behavior.StartAsync();
+
+
             var configurationService = _scope.ServiceProvider.GetRequiredService<IBehaviourConfigurationService>();
 
             // Cache the behaviour configuration
             await configurationService.LoadBehaviourConfiguration();
-
-=======
->>>>>>> 80465392
-            _hooks.ServiceProvider = _scope.ServiceProvider;
-
-            foreach (var behavior in _scope.ServiceProvider.GetServices<IBehavior>())
-                await behavior.StartAsync();
 
             await _client.LoginAsync(TokenType.Bot, _config.DiscordToken);
             await _client.StartAsync();
