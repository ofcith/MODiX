using System;
using System.Diagnostics;
using System.Reflection;
using System.Threading.Tasks;
using Discord;
using Discord.Commands;
using Discord.WebSocket;
using Modix.Data.Models;
using Serilog;
using Microsoft.Extensions.DependencyInjection;
using Modix.Services.Quote;
using Modix.Utilities;
using Serilog.Events;
using Modix.Data;
using Microsoft.EntityFrameworkCore;
using Microsoft.Extensions.Logging;
using Modix.Services.AutoCodePaste;
using Modix.Services.Cat;
using Serilog.Sinks.Sentry;
using SharpRaven;
using Microsoft.AspNetCore.Hosting;
using Modix.WebServer;
using Modix.Services.GuildInfo;
using Modix.Services.CodePaste;
using Modix.Services.CommandHelp;

namespace Modix
{
    using Modix.Services;
    using Modix.Services.Animals;

    public sealed class ModixBot
    {
        private readonly CommandService _commands = new CommandService(new CommandServiceConfig
        {
            LogLevel = LogSeverity.Debug
        });

        private DiscordSocketClient _client;
        private readonly IServiceCollection _map = new ServiceCollection();
        private IServiceProvider _provider;
        private readonly ModixBotHooks _hooks = new ModixBotHooks();
        private ModixConfig _config = new ModixConfig();

        public ModixBot()
        {
            LoadConfig();

            var loggerConfig = new LoggerConfiguration()
                .MinimumLevel.Verbose()
                .WriteTo.LiterateConsole()
                .WriteTo.RollingFile(@"logs\{Date}", restrictedToMinimumLevel: LogEventLevel.Debug);

            if (!string.IsNullOrWhiteSpace(_config.WebhookToken))
            {
                loggerConfig.WriteTo.DiscordWebhookSink(_config.WebhookId, _config.WebhookToken, LogEventLevel.Error);
            }

            if(!string.IsNullOrWhiteSpace(_config.SentryToken))
            {
                loggerConfig.WriteTo.Sentry(_config.SentryToken, restrictedToMinimumLevel: LogEventLevel.Warning);
            }

            Log.Logger = loggerConfig.CreateLogger();
            _map.AddLogging(bldr => bldr.AddSerilog(Log.Logger, true));
        }

        public async Task Run()
        {
            _client = new DiscordSocketClient(config: new DiscordSocketConfig
            {
                LogLevel = LogSeverity.Debug,
            });

            await Install(); // Setting up DependencyMap
            //_map.AddDbContext<ModixContext>(options =>
            //{
            //    options.UseNpgsql(_config.PostgreConnectionString);                
            //});
           
            //var provider = _map.BuildServiceProvider();

            var host = ModixWebServer.BuildWebHost(_map, _config);

            //provider.GetService<ILoggerFactory>();

            //disable until we migrate to Xero's host.
            //#if !DEBUG

            //using (var context = provider.GetService<ModixContext>())
            //{
            //    context.Database.Migrate();
            //}

            //#endif

            await _client.LoginAsync(TokenType.Bot, _config.DiscordToken);
            await _client.StartAsync();

            _provider = host.Services;

            _client.Ready += async () =>
            {
                await host.StartAsync();
            };

            await Task.Delay(-1);
        }

        public void LoadConfig()
        {
            _config = new ModixConfig
            {
                DiscordToken = Environment.GetEnvironmentVariable("Token"),
                ReplToken = Environment.GetEnvironmentVariable("ReplToken"),
                StackoverflowToken = Environment.GetEnvironmentVariable("StackoverflowToken"),
                PostgreConnectionString = Environment.GetEnvironmentVariable("MODIX_DB_CONNECTION"),
                DiscordClientId = Environment.GetEnvironmentVariable("DiscordClientId"),
                DiscordClientSecret = Environment.GetEnvironmentVariable("DiscordClientSecret"),
            };

            var id = Environment.GetEnvironmentVariable("log_webhook_id");

            if (!string.IsNullOrWhiteSpace(id))
            {
                _config.WebhookId = ulong.Parse(id);
                _config.WebhookToken = Environment.GetEnvironmentVariable("log_webhook_token");
            }

            var sentryToken = Environment.GetEnvironmentVariable("SentryToken");
            if (!string.IsNullOrWhiteSpace(sentryToken))
            {
                _config.SentryToken = sentryToken;
            }
        }

        public async Task HandleCommand(SocketMessage messageParam)
        {
            var stopwatch = new Stopwatch();
            stopwatch.Start();

            var message = messageParam as SocketUserMessage;
            if (message == null) return;

            int argPos = 0;
            if (!(message.HasCharPrefix('!', ref argPos) || message.HasMentionPrefix(_client.CurrentUser, ref argPos)))
                return;

            var context = new CommandContext(_client, message);

            using (var scope = _provider.CreateScope())
            {
                var result = await _commands.ExecuteAsync(context, argPos, scope.ServiceProvider);

                if (!result.IsSuccess)
                {
                    Log.Error($"{result.Error}: {result.ErrorReason}");
                }
            }

            stopwatch.Stop();
            Log.Information($"Took {stopwatch.ElapsedMilliseconds}ms to process: {message}");
        }

        public async Task Install()
        {
            _map.AddSingleton(_client);
            _map.AddSingleton(_config);
            _map.AddSingleton(_commands);

            _map.AddScoped<IQuoteService, QuoteService>();
            _map.AddSingleton<CodePasteService>();
<<<<<<< HEAD
            _map.AddSingleton<ICatService, CatService>();
            _map.AddMemoryCache();

            _map.AddSingleton<GuildInfoService>();
            _map.AddSingleton<ICodePasteRepository, MemoryCodePasteRepository>();
            _map.AddSingleton<CommandHelpService>();
=======
            _map.AddSingleton<IAnimalService, AnimalService>();
>>>>>>> 6de8979b

            _client.MessageReceived += HandleCommand;
            _client.MessageReceived += _hooks.HandleMessage;
            _client.ReactionAdded += _hooks.HandleAddReaction;
            _client.ReactionRemoved += _hooks.HandleRemoveReaction;

            _client.Log += _hooks.HandleLog;
            _commands.Log += _hooks.HandleLog;

            await _commands.AddModulesAsync(Assembly.GetEntryAssembly());
        }
    }
}<|MERGE_RESOLUTION|>--- conflicted
+++ resolved
@@ -170,16 +170,13 @@
 
             _map.AddScoped<IQuoteService, QuoteService>();
             _map.AddSingleton<CodePasteService>();
-<<<<<<< HEAD
-            _map.AddSingleton<ICatService, CatService>();
+            _map.AddSingleton<IAnimalService, AnimalService>();
             _map.AddMemoryCache();
 
             _map.AddSingleton<GuildInfoService>();
             _map.AddSingleton<ICodePasteRepository, MemoryCodePasteRepository>();
             _map.AddSingleton<CommandHelpService>();
-=======
-            _map.AddSingleton<IAnimalService, AnimalService>();
->>>>>>> 6de8979b
+
 
             _client.MessageReceived += HandleCommand;
             _client.MessageReceived += _hooks.HandleMessage;
