﻿using System;
using System.Diagnostics;
using System.Reflection;
using System.Threading.Tasks;
using Discord;
using Discord.Commands;
using Discord.WebSocket;
using Microsoft.Extensions.DependencyInjection;
using Modix.Data.Models;
using Modix.Services.AutoCodePaste;
using Modix.Services.CodePaste;
using Modix.Services.CommandHelp;
using Modix.Services.GuildInfo;
using Modix.Services.Quote;
using Modix.WebServer;
using Serilog;
using System.Linq;
using Modix.Data.Repositories;
using Modix.Handlers;
using Modix.Services.BehaviourConfiguration;

namespace Modix
{
    using Microsoft.AspNetCore.Hosting;
    using Microsoft.EntityFrameworkCore;
    using Modix.Data;
    using Services.Animals;
    using Services.FileUpload;
    using Services.Promotions;

    public sealed class ModixBot
    {
        private readonly CommandService _commands = new CommandService(new CommandServiceConfig
        {
            LogLevel = LogSeverity.Debug
        });

        private DiscordSocketClient _client;
        private readonly IServiceCollection _map = new ServiceCollection();
        private IServiceScope _scope;
        private ModixBotHooks _hooks = new ModixBotHooks();
        private readonly ModixConfig _config;
        private IWebHost _host;

        public ModixBot(ModixConfig config, ILogger logger)
        {
            _config = config ?? throw new ArgumentNullException(nameof(config));
            _map.AddLogging(bldr => bldr.AddSerilog(logger ?? Log.Logger));
        }

        public async Task Run()
        {
            _client = new DiscordSocketClient(config: new DiscordSocketConfig
            {
                LogLevel = LogSeverity.Debug,
            });

            await Install(); // Setting up DependencyMap

            _map.AddDbContext<ModixContext>(options =>
            {
                options.UseNpgsql(_config.PostgreConnectionString);
            }, ServiceLifetime.Transient);

            _host = ModixWebServer.BuildWebHost(_map, _config);

<<<<<<< HEAD
            _provider = _host.Services;
=======
            //disable until we migrate to Xero's host.
            //#if !DEBUG

            //#endif

            _scope = _host.Services.CreateScope();
>>>>>>> 6fe88bf7

            using (var context = _scope.ServiceProvider.GetService<ModixContext>())
            {
                context.Database.Migrate();
            }

<<<<<<< HEAD
            var configurationService = _provider.GetService<IBehaviourConfigurationService>();
=======
            using (var context = _scope.ServiceProvider.GetService<ModixContext>())
            {
                context.ChannelLimits.ToList();
            }
>>>>>>> 6fe88bf7

            // Cache the behaviour configuration
            await configurationService.LoadBehaviourConfiguration();

            _hooks.ServiceProvider = _scope.ServiceProvider;

            await _client.LoginAsync(TokenType.Bot, _config.DiscordToken);
            await _client.StartAsync();

            _client.Ready += StartWebserver;

            await Task.Delay(-1);
        }

        public async Task StartWebserver()
        {
            await _client.SetGameAsync("https://mod.gg/");

            //Start the webserver, but unbind the event in case discord.net reconnects
            await  _host.StartAsync();
            _client.Ready -= StartWebserver;
        }

        public async Task HandleCommand(SocketMessage messageParam)
        {
            var stopwatch = new Stopwatch();
            stopwatch.Start();

            var message = messageParam as SocketUserMessage;
            if (message == null) return;

            int argPos = 0;
            if (!(message.HasCharPrefix('!', ref argPos) || message.HasMentionPrefix(_client.CurrentUser, ref argPos)))
                return;

            if (message.Content.Length <= 1)
                return;

            var context = new CommandContext(_client, message);

            using (var scope = _scope.ServiceProvider.CreateScope())
            {
                var result = await _commands.ExecuteAsync(context, argPos, scope.ServiceProvider);

                if (!result.IsSuccess)
                {
                    string error = $"{result.Error}: {result.ErrorReason}";

                    if (!string.Equals(result.ErrorReason, "UnknownCommand", StringComparison.OrdinalIgnoreCase))
                    {
                        Log.Warning(error);
                    }
                    else
                    {
                        Log.Error(error);
                    }

                    if (result.Error != CommandError.Exception)
                    {
                        var handler = scope.ServiceProvider.GetRequiredService<CommandErrorHandler>();
                        await handler.AssociateError(message, error);
                    }
                    else
                    {
                        await context.Channel.SendMessageAsync("Error: " + error);
                    }
                }
            }

            stopwatch.Stop();
            Log.Information($"Took {stopwatch.ElapsedMilliseconds}ms to process: {message}");
        }

        public async Task Install()
        {
            _map.AddSingleton(_client);
            _map.AddSingleton(_config);
            _map.AddSingleton(_commands);

            _map.AddScoped<IQuoteService, QuoteService>();
            _map.AddSingleton<CodePasteHandler>();
            _map.AddSingleton<FileUploadHandler>();
            _map.AddSingleton<CodePasteService>();
            _map.AddSingleton<IAnimalService, AnimalService>();
            _map.AddMemoryCache();

            _map.AddSingleton<GuildInfoService>();
            _map.AddSingleton<ICodePasteRepository, MemoryCodePasteRepository>();
            _map.AddSingleton<CommandHelpService>();

            _map.AddSingleton<PromotionService>();
            _map.AddSingleton<IPromotionRepository, DBPromotionRepository>();

            _map.AddSingleton<CommandErrorHandler>();
            _map.AddSingleton<InviteLinkHandler>();
            _map.AddScoped<IBehaviourConfigurationRepository, BehaviourConfigurationRepository>();
            _map.AddScoped<IBehaviourConfigurationService, BehaviourConfigurationService>();
            _map.AddSingleton<IBehaviourConfiguration, Services.BehaviourConfiguration.BehaviourConfiguration>();

            _client.MessageReceived += HandleCommand;
            _client.MessageReceived += _hooks.HandleMessage;
            _client.ReactionAdded += _hooks.HandleAddReaction;
            _client.ReactionRemoved += _hooks.HandleRemoveReaction;
            _client.UserJoined += _hooks.HandleUserJoined;
            _client.UserLeft += _hooks.HandleUserLeft;

            _client.Log += _hooks.HandleLog;
            _commands.Log += _hooks.HandleLog;

            await _commands.AddModulesAsync(Assembly.GetEntryAssembly());
        }
    }
}<|MERGE_RESOLUTION|>--- conflicted
+++ resolved
@@ -64,30 +64,14 @@
 
             _host = ModixWebServer.BuildWebHost(_map, _config);
 
-<<<<<<< HEAD
-            _provider = _host.Services;
-=======
-            //disable until we migrate to Xero's host.
-            //#if !DEBUG
-
-            //#endif
-
             _scope = _host.Services.CreateScope();
->>>>>>> 6fe88bf7
 
             using (var context = _scope.ServiceProvider.GetService<ModixContext>())
             {
                 context.Database.Migrate();
             }
 
-<<<<<<< HEAD
-            var configurationService = _provider.GetService<IBehaviourConfigurationService>();
-=======
-            using (var context = _scope.ServiceProvider.GetService<ModixContext>())
-            {
-                context.ChannelLimits.ToList();
-            }
->>>>>>> 6fe88bf7
+            var configurationService = _scope.ServiceProvider.GetService<IBehaviourConfigurationService>();
 
             // Cache the behaviour configuration
             await configurationService.LoadBehaviourConfiguration();
