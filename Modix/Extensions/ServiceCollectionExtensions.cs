--- conflicted
+++ resolved
@@ -79,12 +79,9 @@
                 .AddGuildStats()
                 .AddMentions()
                 .AddModixTags()
-<<<<<<< HEAD
-                .AddStarboard();
-=======
                 .AddNotificationDispatch()
+                .AddStarboard()
                 .AddAutoRemoveMessage();
->>>>>>> 912c641a
 
             services.AddSingleton<IBehavior, DiscordAdapter>();
             services.AddScoped<IQuoteService, QuoteService>();
