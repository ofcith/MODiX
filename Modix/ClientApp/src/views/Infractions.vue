--- conflicted
+++ resolved
@@ -459,11 +459,8 @@
             {
                 label: 'Id',
                 field: 'id',
-<<<<<<< HEAD
-=======
                 sortFn: (x: number, y: number) => (x < y ? -1 : (x > y ? 1 : 0)),
                 type: 'number',
->>>>>>> 2150ba89
                 filterOptions:
                 {
                     enabled: true,
@@ -484,13 +481,8 @@
             },
             {
                 label: 'Created On',
-<<<<<<< HEAD
-                field: 'created',
-                type: 'date',
-=======
                 field: 'date',
                 type: 'date', //Needed to bypass vue-good-table regression
->>>>>>> 2150ba89
                 dateInputFormat: 'YYYY-MM-DDTHH:mm:ss',
                 dateOutputFormat: 'MM/DD/YY, h:mm:ss a',
                 width: '160px'
@@ -498,11 +490,8 @@
             {
                 label: 'Subject',
                 field: 'subject',
-<<<<<<< HEAD
-=======
                 sortFn: guildUserSort,
                 type: 'date', //Needed to bypass vue-good-table regression
->>>>>>> 2150ba89
                 filterOptions:
                 {
                     enabled: true,
@@ -514,11 +503,8 @@
             {
                 label: 'Creator',
                 field: 'creator',
-<<<<<<< HEAD
-=======
                 sortFn: guildUserSort,
                 type: 'date', //Needed to bypass vue-good-table regression
->>>>>>> 2150ba89
                 filterOptions:
                 {
                     enabled: true,
