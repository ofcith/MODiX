using System.Reflection;
using Newtonsoft.Json;
using Newtonsoft.Json.Serialization;

namespace Modix.Services.Utilities
{
    public class ExceptionContractResolver : DefaultContractResolver
    {
<<<<<<< HEAD
        protected override JsonProperty CreateProperty(MemberInfo member, MemberSerialization memberSerialization)
=======
        JsonProperty property = base.CreateProperty(member, memberSerialization);

        //Skip serializing complex properties
        if ((property.DeclaringType == typeof(MethodBase) && property.PropertyName == "TargetSite") 
            || property.PropertyName == "Context"
            || property.PropertyName == "Command")
>>>>>>> 070384f0
        {
            var property = base.CreateProperty(member, memberSerialization);

            if (property.DeclaringType == typeof(MethodBase) && property.PropertyName == "TargetSite")
            {
                property.ShouldSerialize =
                    instance =>
                    {
                        return false;
                    };
            }
            return property;
        }
    }
}<|MERGE_RESOLUTION|>--- conflicted
+++ resolved
@@ -6,27 +6,27 @@
 {
     public class ExceptionContractResolver : DefaultContractResolver
     {
-<<<<<<< HEAD
         protected override JsonProperty CreateProperty(MemberInfo member, MemberSerialization memberSerialization)
-=======
-        JsonProperty property = base.CreateProperty(member, memberSerialization);
+        {
+            JsonProperty property = base.CreateProperty(member, memberSerialization);
 
-        //Skip serializing complex properties
-        if ((property.DeclaringType == typeof(MethodBase) && property.PropertyName == "TargetSite") 
-            || property.PropertyName == "Context"
-            || property.PropertyName == "Command")
->>>>>>> 070384f0
-        {
-            var property = base.CreateProperty(member, memberSerialization);
+            //Skip serializing complex properties
+            if ((property.DeclaringType == typeof(MethodBase) && property.PropertyName == "TargetSite") 
+                || property.PropertyName == "Context"
+                || property.PropertyName == "Command")
+            {
+                var property = base.CreateProperty(member, memberSerialization);
 
-            if (property.DeclaringType == typeof(MethodBase) && property.PropertyName == "TargetSite")
-            {
-                property.ShouldSerialize =
-                    instance =>
-                    {
-                        return false;
-                    };
+                if (property.DeclaringType == typeof(MethodBase) && property.PropertyName == "TargetSite")
+                {
+                    property.ShouldSerialize =
+                        instance =>
+                        {
+                            return false;
+                        };
+                }
             }
+            
             return property;
         }
     }
