﻿using System;
using System.Linq;
using System.Collections.Generic;
using System.Threading.Tasks;

using Discord;

using Modix.Data.Models;
using Modix.Data.Models.Core;
using Modix.Data.Models.Moderation;
using Modix.Data.Repositories;

using Modix.Services.Core;

namespace Modix.Services.Moderation
{
    /// <summary>
    /// Describes a service for performing moderation actions, within the application, within the context of a single incoming request.
    /// </summary>
    public interface IModerationService
    {
        /// <summary>
        /// Automatically configures role and channel permissions, related to moderation, for a given guild.
        /// </summary>
        /// <param name="guild">The guild to be configured.</param>
        /// <returns>A <see cref="Task"/> which will complete when the operation has complete.</returns>
        Task AutoConfigureGuldAsync(IGuild guild);

        /// <summary>
        /// Automatically configures role and channel permissions, related to moderation, for a given channel.
        /// </summary>
        /// <param name="channel">The channel to be configured.</param>
        /// <returns>A <see cref="Task"/> which will complete when the operation has complete.</returns>
        Task AutoConfigureChannelAsync(IChannel channel);

        /// <summary>
        /// Automatically rescinds any infractions that have expired.,
        /// based on <see cref="InfractionEntity.Duration"/>.
        /// </summary>
        /// <returns>A <see cref="Task"/> that will complete when the operation has completed.</returns>
        Task AutoRescindExpiredInfractions();

        /// <summary>
        /// Removes all moderation configuration settings for a guild, by deleting all of its <see cref="ModerationMuteRoleMappingEntity"/> entries.
        /// </summary>
        /// <param name="guild">The guild to be un-configured.</param>
        /// <returns>A <see cref="Task"/> which will complete when the operation has complete.</returns>
        Task UnConfigureGuildAsync(IGuild guild);

        /// <summary>
        /// Retrieves the currently-configured mute role (the role that is assigned to users to mute them) for a given guild.
        /// </summary>
        /// <param name="guild">The guild whose mute role is to be retrieved.</param>
        /// <returns>
        /// A <see cref="Task"/> that will complete when the operation has completed,
        /// containing the mute role currently configured for use within <paramref name="guild"/>.
        /// </returns>
        Task<IRole> GetMuteRoleAsync(IGuild guild);

        /// <summary>
        /// Sets the currently-configured mute role (the role that is assigned to users to mute them) for a given guild.
        /// </summary>
        /// <param name="guild">The guild whose mute role is to be set.</param>
        /// <param name="muteRole">The mute role to be used for <paramref name="guild"/>.</param>
        /// <returns>A <see cref="Task"/> that will complete when the operation has completed.</returns>
        Task SetMuteRoleAsync(IGuild guild, IRole muteRole);

        /// <summary>
        /// Retrieves the list of the Discord snowflake ID values of all the channels currently configured
        /// to receive logging messages from the moderation feature, for a given guild.
        /// </summary>
        /// <param name="guildId">The Discord snowflake ID value of the guild whose logging channel ID values are to be retrieved.</param>
        /// <returns>
        /// A <see cref="Task"/> that will complete when the operation has completed,
        /// containing the requested list of channel ID values.
        /// </returns>
        Task<IReadOnlyCollection<ulong>> GetLogChannelIdsAsync(ulong guildId);

        /// <summary>
        /// Retrieves the list of all channels currently configured to receive logging messages from the moderation feature,
        /// for a given guild.
        /// </summary>
        /// <param name="guild">The guild whose logging channels are to be retrieved.</param>
        /// <returns>
        /// A <see cref="Task"/> that will complete when the operation has completed,
        /// containing the requested list of channels.
        /// </returns>
        Task<IReadOnlyCollection<IMessageChannel>> GetLogChannelsAsync(IGuild guild);

        /// <summary>
        /// Configures a channel to receive logging messages from the moderation feature, for a given guild.
        /// </summary>
        /// <param name="guild">The guild whose logging messages are to be sent to <paramref name="logChannel"/>.</param>
        /// <param name="logChannel">The channel to received logging messages from <paramref name="guild"/>.</param>
        /// <returns>A <see cref="Task"/> that will complete when the operation has completed.</returns>
        Task AddLogChannelAsync(IGuild guild, IMessageChannel logChannel);

        /// <summary>
        /// Configures a channel to stop receiving logging messages from the moderation feature, for a given guild.
        /// </summary>
        /// <param name="guild">The guild whose logging messages are being sent to <paramref name="logChannel"/>.</param>
        /// <param name="logChannel">The channel that should no longer receive logging messages from <paramref name="guild"/>.</param>
        /// <returns>A <see cref="Task"/> that will complete when the operation has completed.</returns>
        Task RemoveLogChannelAsync(IGuild guild, IMessageChannel logChannel);

        /// <summary>
        /// Creates an infraction upon a specified user, and logs an associated moderation action.
        /// </summary>
        /// <param name="type">The value to user for <see cref="InfractionEntity.Type"/>.<</param>
        /// <param name="subjectId">The value to use for <see cref="InfractionEntity.SubjectId"/>.</param>
        /// <param name="reason">The value to use for <see cref="ModerationActionEntity.Reason"/></param>
        /// <param name="duration">The value to use for <see cref="InfractionEntity.Duration"/>.</param>
        /// <returns>A <see cref="Task"/> which will complete when the operation has completed.</returns>
        Task CreateInfractionAsync(InfractionType type, ulong subjectId, string reason, TimeSpan? duration);

        /// <summary>
        /// Marks an existing, active, infraction of a given type, upon a given user, as rescinded.
        /// </summary>
        /// <param name="type">The <see cref="InfractionEntity.Type"/> value of the infraction to be rescinded.</param>
        /// <param name="subjectId">The <see cref="InfractionEntity.SubjectId"/> value of the infraction to be rescinded.</param>
        /// <returns>A <see cref="Task"/> which will complete when the operation has completed.</returns>
        Task RescindInfractionAsync(InfractionType type, ulong subjectId);

        /// <summary>
        /// Marks an existing infraction as rescinded, based on its ID.
        /// </summary>
        /// <param name="infractionId">The <see cref="InfractionEntity.Id"/> value of the infraction to be rescinded.</param>
        /// <returns>A <see cref="Task"/> which will complete when the operation has completed.</returns>
        Task RescindInfractionAsync(long infractionId);

        /// <summary>
        /// Marks an existing infraction as deleted, based on its ID.
        /// </summary>
        /// <param name="infractionId">The <see cref="InfractionEntity.Id"/> value of the infraction to be deleted.</param>
        /// <returns>A <see cref="Task"/> which will complete when the operation has completed.</returns>
        Task DeleteInfractionAsync(long infractionId);

        /// <summary>
        /// Retrieves a collection of infractions, based on a given set of criteria.
        /// </summary>
        /// <param name="searchCriteria">The criteria defining which infractions are to be returned.</param>
        /// <param name="sortingCriterias">The criteria defining how to sort the infractions to be returned.</param>
        /// <returns>
        /// A <see cref="Task"/> which will complete when the operation has completed,
        /// containing the requested set of infractions.
        /// </returns>
        Task<IReadOnlyCollection<InfractionSummary>> SearchInfractionsAsync(InfractionSearchCriteria searchCriteria, IEnumerable<SortingCriteria> sortingCriterias = null);

        /// <summary>
        /// Retrieves a collection of infractions, based on a given set of criteria, and returns a paged subset of the results, based on a given set of paging criteria.
        /// </summary>
        /// <param name="searchCriteria">The criteria defining which infractions are to be returned.</param>
        /// <param name="sortingCriterias">The criteria defining how to sort the infractions to be returned.</param>
        /// <returns>A <see cref="Task"/> which will complete when the operation has completed, containing the requested set of infractions.</returns>
        Task<RecordsPage<InfractionSummary>> SearchInfractionsAsync(InfractionSearchCriteria searchCriteria, IEnumerable<SortingCriteria> sortingCriteria, PagingCriteria pagingCriteria);

        /// <summary>
        /// Retrieves a moderation action, based on its ID.
        /// </summary>
        /// <param name="moderationActionId">The <see cref="ModerationActionEntity.Id"/> value of the moderation action to be retrieved.</param>
        /// <returns>
        /// A <see cref="Task"/> that will complete when the operation has completed,
        /// containing the requested moderation action.
        /// </returns>
        Task<ModerationActionSummary> GetModerationActionSummaryAsync(long moderationActionId);

        /// <summary>
        /// Retrieves a collection of moderation actions, based on a given set of criteria.
        /// </summary>
        /// <param name="searchCriteria">The criteria defining which moderation actions are to be returned.</param>
        /// <param name="sortingCriterias">The criteria defining how to sort the moderation actions to be returned.</param>
        /// <returns>
        /// A <see cref="Task"/> which will complete when the operation has completed,
        /// containing the requested set of moderation actions.
        /// </returns>
        Task<IReadOnlyCollection<ModerationActionSummary>> SearchModerationActionsAsync(ModerationActionSearchCriteria searchCriteria);

        /// <summary>
        /// Retrieves a timestamp indicating the next time an existing infraction will be expiring.
        /// </summary>
        /// <returns>
        /// A <see cref="Task"/> that will complete when the operation is complete,
        /// containing the requested timestamp value.
        /// </returns>
        Task<DateTimeOffset?> GetNextInfractionExpiration();
    }

    /// <inheritdoc />
    public class ModerationService : IModerationService
    {
        /// <summary>
        /// The name to be used for the role in each guild that mutes users.
        /// </summary>
        // TODO: Push this to a bot-wide config? Or maybe on a per-guild basis, but with a bot-wide default, that's pulled from config?
        public const string MuteRoleName
            = "MODiX_Moderation_Mute";

        /// <summary>
        /// Creates a new <see cref="ModerationService"/>.
        /// </summary>
        /// <param name="discordClient">The value to use for <see cref="DiscordClient"/>.</param>
        /// <param name="authorizationService">The value to use for <see cref="AuthorizationService"/>.</param>
        /// <param name="userService">The value to use for <see cref="UserService"/>.</param>
        /// <param name="moderationMuteRoleMappingRepository">The value to use for <see cref="ModerationMuteRoleMappingRepository"/>.</param>
        /// <param name="moderationActionRepository">The value to use for <see cref="ModerationActionRepository"/>.</param>
        /// <param name="infractionRepository">The value to use for <see cref="InfractionRepository"/>.</param>
        public ModerationService(
            IDiscordClient discordClient,
            IAuthorizationService authorizationService,
            IUserService userService,
            IChannelService channelService,
            IModerationMuteRoleMappingRepository moderationMuteRoleMappingRepository,
            IModerationLogChannelMappingRepository moderationLogChannelMappingRepository,
            IModerationActionRepository moderationActionRepository,
            IInfractionRepository infractionRepository,
            IDeletedMessageRepository deletedMessageRepository)
        {
<<<<<<< HEAD
            DiscordClient = discordClient;
            AuthorizationService = authorizationService;
            UserService = userService;
            ModerationMuteRoleMappingRepository = moderationMuteRoleMappingRepository;
            ModerationLogChannelMappingRepository = moderationLogChannelMappingRepository;
            ModerationActionRepository = moderationActionRepository;
            InfractionRepository = infractionRepository;
=======
            DiscordClient = discordClient ?? throw new ArgumentNullException(nameof(discordClient));
            AuthorizationService = authorizationService ?? throw new ArgumentNullException(nameof(authorizationService));
            GuildService = guildService ?? throw new ArgumentNullException(nameof(guildService));
            UserService = userService ?? throw new ArgumentNullException(nameof(userService));
            ChannelService = channelService ?? throw new ArgumentNullException(nameof(channelService));
            ModerationMuteRoleMappingRepository = moderationMuteRoleMappingRepository ?? throw new ArgumentNullException(nameof(moderationMuteRoleMappingRepository));
            ModerationLogChannelMappingRepository = moderationLogChannelMappingRepository ?? throw new ArgumentNullException(nameof(moderationLogChannelMappingRepository));
            ModerationActionRepository = moderationActionRepository ?? throw new ArgumentNullException(nameof(moderationActionRepository));
            InfractionRepository = infractionRepository ?? throw new ArgumentNullException(nameof(infractionRepository));
            DeletedMessageRepository = deletedMessageRepository ?? throw new ArgumentNullException(nameof(deletedMessageRepository));
>>>>>>> dc44f4fd
        }

        /// <inheritdoc />
        public async Task AutoConfigureGuldAsync(IGuild guild)
        {
            var muteRole = await GetOrCreateMuteRoleInGuildAsync(guild);

            foreach (var channel in await guild.GetChannelsAsync())
                await ConfigureChannelMuteRolePermissions(channel, muteRole);

            await CreateOrUpdateMuteRoleMapping(guild.Id, muteRole.Id);
        }

        /// <inheritdoc />
        public async Task AutoConfigureChannelAsync(IChannel channel)
        {
            if (channel is IGuildChannel guildChannel)
            {
                var muteRole = await GetOrCreateMuteRoleInGuildAsync(guildChannel.Guild);

                await ConfigureChannelMuteRolePermissions(guildChannel, muteRole);

                await CreateOrUpdateMuteRoleMapping(guildChannel.Guild.Id, muteRole.Id);
            }
        }

        /// <inheritdoc />
        public async Task AutoRescindExpiredInfractions()
        {
            var expiredInfractionIds = await InfractionRepository.SearchIdsAsync(new InfractionSearchCriteria()
            {
                ExpiresRange = new DateTimeOffsetRange()
                {
                    To = DateTimeOffset.Now
                },
                IsRescinded = false,
                IsDeleted = false
            });

            foreach(var expiredInfractionId in expiredInfractionIds)
                await RescindInfractionAsync(expiredInfractionId);
        }

        /// <inheritdoc />
        public async Task UnConfigureGuildAsync(IGuild guild)
        {
            foreach(var mapping in await ModerationMuteRoleMappingRepository
                .SearchBriefsAsync(new ModerationMuteRoleMappingSearchCriteria()
                {
                    GuildId = guild.Id,
                    IsDeleted = false,
                }))
            {
                IDeletable muteRole = guild.Roles.FirstOrDefault(x => x.Id == mapping.MuteRoleId);
                if (muteRole != null)
                    await muteRole.DeleteAsync();

                await ModerationMuteRoleMappingRepository.TryDeleteAsync(mapping.Id, DiscordClient.CurrentUser.Id);
            }
        }

        /// <inheritdoc />
        public async Task<IRole> GetMuteRoleAsync(IGuild guild)
        {
            AuthorizationService.RequireClaims(AuthorizationClaim.ModerationConfigure);

            var mapping = await TryGetActiveMuteRoleMapping(guild.Id);

            if (mapping == null)
                throw new InvalidOperationException($"No mute role mapping exists for guild {guild.Id}");

            return guild.GetRole(mapping.MuteRoleId);
        }

        /// <inheritdoc />
        public Task SetMuteRoleAsync(IGuild guild, IRole muteRole)
        {
            AuthorizationService.RequireClaims(AuthorizationClaim.ModerationConfigure);

            return CreateOrUpdateMuteRoleMapping(guild.Id, muteRole.Id);
        }

        /// <inheritdoc />
        public async Task<IReadOnlyCollection<ulong>> GetLogChannelIdsAsync(ulong guildId)
             => (await ModerationLogChannelMappingRepository.SearchBriefsAsync(new ModerationLogChannelMappingSearchCriteria()
                {
                    GuildId = guildId,
                    IsDeleted = false
                }))
                .Select(x => x.LogChannelId)
                .ToArray();

        /// <inheritdoc />
        public async Task<IReadOnlyCollection<IMessageChannel>> GetLogChannelsAsync(IGuild guild)
        {
            var mappings = await ModerationLogChannelMappingRepository.SearchBriefsAsync(new ModerationLogChannelMappingSearchCriteria()
            {
                GuildId = guild.Id,
                IsDeleted = false
            });

            return (await guild.GetChannelsAsync())
                .Where(x => mappings.Any(y => y.LogChannelId == x.Id))
                .Cast<IMessageChannel>()
                .ToArray();
        }

        /// <inheritdoc />
        public async Task AddLogChannelAsync(IGuild guild, IMessageChannel logChannel)
        {
            using (var transaction = await ModerationLogChannelMappingRepository.BeginCreateTransactionAsync())
            {
                if (await ModerationLogChannelMappingRepository.AnyAsync(new ModerationLogChannelMappingSearchCriteria()
                {
                    GuildId = guild.Id,
                    LogChannelId = logChannel.Id,
                    IsDeleted = false
                }))
                {
                    throw new InvalidOperationException($"{logChannel.Name} already receives moderation log messages for {guild.Name}");
                }

                await ModerationLogChannelMappingRepository.CreateAsync(new ModerationLogChannelMappingCreationData()
                {
                    GuildId = guild.Id,
                    LogChannelId = logChannel.Id,
                    CreatedById = AuthorizationService.CurrentUserId.Value
                });

                transaction.Commit();
            }
        }

        /// <inheritdoc />
        public async Task RemoveLogChannelAsync(IGuild guild, IMessageChannel logChannel)
        {
            using(var transaction = await ModerationLogChannelMappingRepository.BeginDeleteTransactionAsync())
            {
                var deletedCount = await ModerationLogChannelMappingRepository.DeleteAsync(new ModerationLogChannelMappingSearchCriteria()
                {
                    GuildId = guild.Id,
                    LogChannelId = logChannel.Id,
                    IsDeleted = false
                }, AuthorizationService.CurrentUserId.Value);

                if(deletedCount == 0)
                    throw new InvalidOperationException($"{logChannel.Name} is not currently receiving moderation log messages for {guild.Name}");

                transaction.Commit();
            }
        }

        /// <inheritdoc />
        public async Task CreateInfractionAsync(InfractionType type, ulong subjectId, string reason, TimeSpan? duration)
        {
            AuthorizationService.RequireAuthenticatedGuild();
            AuthorizationService.RequireAuthenticatedUser();
            AuthorizationService.RequireClaims(_createInfractionClaimsByType[type]);

            var guild = await DiscordClient.GetGuildAsync(AuthorizationService.CurrentGuildId.Value);
            var subject = await UserService.GetGuildUserAsync(guild.Id, subjectId);

            if (reason == null)
                throw new ArgumentNullException(nameof(reason));

            if (((type == InfractionType.Notice) || (type == InfractionType.Warning))
                && string.IsNullOrWhiteSpace(reason))
                throw new InvalidOperationException($"{type.ToString()} infractions require a reason to be given");

            using (var transaction = await InfractionRepository.BeginCreateTransactionAsync())
            {
                if ((type == InfractionType.Mute) || (type == InfractionType.Ban))
                {
                    if (await InfractionRepository.AnyAsync(new InfractionSearchCriteria()
                    {
                        GuildId = guild.Id,
                        Types = new[] { type },
                        SubjectId = subject.Id,
                        IsRescinded = false,
                        IsDeleted = false
                    }))
                        throw new InvalidOperationException($"Discord user {subjectId} already has an active {type} infraction");
                }

                await InfractionRepository.CreateAsync(
                    new InfractionCreationData()
                    {
                        GuildId = guild.Id,
                        Type = type,
                        SubjectId = subjectId,
                        Reason = reason,
                        Duration = duration,
                        CreatedById = AuthorizationService.CurrentUserId.Value
                    });

                transaction.Commit();
            }

            // TODO: Implement ModerationSyncBehavior to listen for mutes and bans that happen directly in Discord, instead of through bot commands,
            // and to read the Discord Audit Log to check for mutes and bans that were missed during downtime, and add all such actions to
            // the Infractions and ModerationActions repositories.
            // Note that we'll need to upgrade to the latest Discord.NET version to get access to the audit log.

            // Assuming that our Infractions repository is always correct, regarding the state of the Discord API.
            switch (type)
            {
                case InfractionType.Mute:
                    await subject.AddRoleAsync(
                        await GetOrCreateMuteRoleInGuildAsync(guild));
                    break;

                case InfractionType.Ban:
                    await guild.AddBanAsync(subject, reason: reason);
                    break;
            }
        }

        /// <inheritdoc />
        public async Task RescindInfractionAsync(InfractionType type, ulong subjectId)
        {
            AuthorizationService.RequireAuthenticatedGuild();
            AuthorizationService.RequireAuthenticatedUser();
            AuthorizationService.RequireClaims(AuthorizationClaim.ModerationRescind);

            await DoRescindInfractionAsync(
                (await InfractionRepository.SearchSummariesAsync(
                    new InfractionSearchCriteria()
                    {
                        GuildId = AuthorizationService.CurrentGuildId.Value,
                        Types = new [] { type },
                        SubjectId = subjectId,
                        IsRescinded = false,
                        IsDeleted = false,
                    }))
                    .FirstOrDefault());
        }

        /// <inheritdoc />
        public async Task RescindInfractionAsync(long infractionId)
        {
            AuthorizationService.RequireAuthenticatedUser();
            AuthorizationService.RequireClaims(AuthorizationClaim.ModerationRescind);

            await DoRescindInfractionAsync(
                await InfractionRepository.ReadSummaryAsync(infractionId));
        }

        /// <inheritdoc />
        public async Task DeleteInfractionAsync(long infractionId)
        {
            AuthorizationService.RequireAuthenticatedUser();
            AuthorizationService.RequireClaims(AuthorizationClaim.ModerationDeleteInfraction);

            var infraction = await InfractionRepository.ReadSummaryAsync(infractionId);

            if (infraction == null)
                throw new InvalidOperationException($"Infraction {infractionId} does not exist");

            await InfractionRepository.TryDeleteAsync(infraction.Id, AuthorizationService.CurrentUserId.Value);

            var guild = await DiscordClient.GetGuildAsync(infraction.GuildId);
            var subject = await UserService.GetGuildUserAsync(guild.Id, infraction.Subject.Id);

            switch (infraction.Type)
            {
                case InfractionType.Mute:
                    await subject.RemoveRoleAsync(
                        await GetOrCreateMuteRoleInGuildAsync(guild));
                    break;

                case InfractionType.Ban:
                    await guild.RemoveBanAsync(subject);
                    break;
            }
        }

        /// <inheritdoc />
        public async Task DeleteMessageAsync(IMessage message, string reason)
        {
            AuthorizationService.RequireAuthenticatedUser();
            AuthorizationService.RequireClaims(AuthorizationClaim.ModerationDeleteMessage);

            if (!(message.Channel is IGuildChannel guildChannel))
                throw new InvalidOperationException($"Cannot delete message {message.Id} because it is not a guild message");

            await UserService.TrackUserAsync(message.Author as IGuildUser);
            await ChannelService.TrackChannelAsync(guildChannel);

            using (var transaction = await DeletedMessageRepository.BeginCreateTransactionAsync())
            {
                await DeletedMessageRepository.CreateAsync(new DeletedMessageCreationData()
                {
                    GuildId = guildChannel.GuildId,
                    ChannelId = guildChannel.Id,
                    MessageId = message.Id,
                    AuthorId = message.Author.Id,
                    Content = message.Content,
                    Reason = reason,
                    CreatedById = AuthorizationService.CurrentUserId.Value
                });

                await message.DeleteAsync();

                transaction.Commit();
            }
        }

        /// <inheritdoc />
        public Task<IReadOnlyCollection<InfractionSummary>> SearchInfractionsAsync(InfractionSearchCriteria searchCriteria, IEnumerable<SortingCriteria> sortingCriteria = null)
        {
            AuthorizationService.RequireClaims(AuthorizationClaim.ModerationRead);

            return InfractionRepository.SearchSummariesAsync(searchCriteria, sortingCriteria);
        }

        /// <inheritdoc />
        public Task<RecordsPage<InfractionSummary>> SearchInfractionsAsync(InfractionSearchCriteria searchCriteria, IEnumerable<SortingCriteria> sortingCriteria, PagingCriteria pagingCriteria)
        {
            AuthorizationService.RequireClaims(AuthorizationClaim.ModerationRead);

            return InfractionRepository.SearchSummariesPagedAsync(searchCriteria, sortingCriteria, pagingCriteria);
        }

        /// <inheritdoc />
        public Task<ModerationActionSummary> GetModerationActionSummaryAsync(long moderationActionId)
        {
            AuthorizationService.RequireClaims(AuthorizationClaim.ModerationRead);

            return ModerationActionRepository.ReadSummaryAsync(moderationActionId);
        }

        /// <inheritdoc />
        public Task<IReadOnlyCollection<ModerationActionSummary>> SearchModerationActionsAsync(ModerationActionSearchCriteria searchCriteria)
            => ModerationActionRepository.SearchSummariesAsync(searchCriteria);

        /// <inheritdoc />
        public Task<DateTimeOffset?> GetNextInfractionExpiration()
            => InfractionRepository.ReadExpiresFirstOrDefaultAsync(
                new InfractionSearchCriteria()
                {
                    IsRescinded = false,
                    IsDeleted = false,
                    ExpiresRange = new DateTimeOffsetRange()
                    {
                        From = DateTimeOffset.MinValue,
                        To = DateTimeOffset.MaxValue,
                    }
                },
                new []
                {
                    new SortingCriteria() { PropertyName = nameof(InfractionSummary.Expires), Direction = SortDirection.Ascending}
                });

        /// <summary>
        /// An <see cref="IDiscordClient"/> for interacting with the Discord API.
        /// </summary>
        internal protected IDiscordClient DiscordClient { get; }

        /// <summary>
        /// A <see cref="IAuthorizationService"/> to be used to interact with frontend authentication system, and perform authorization.
        /// </summary>
        internal protected IAuthorizationService AuthorizationService { get; }

        /// <summary>
        /// An <see cref="IUserService"/> for interacting with discord users within the application.
        /// </summary>
        internal protected IUserService UserService { get; }

        /// <summary>
        /// An <see cref="IChannelService"/> for interacting with discord channels within the application.
        /// </summary>
        internal protected IChannelService ChannelService { get; }

        /// <summary>
        /// An <see cref="IModerationMuteRoleMappingRepository"/> for storing and retrieving mute role configuration data.
        /// </summary>
        internal protected IModerationMuteRoleMappingRepository ModerationMuteRoleMappingRepository { get; }

        /// <summary>
        /// An <see cref="IModerationLogChannelMappingRepository"/> for storing and retrieving log channel configuration data.
        /// </summary>
        internal protected IModerationLogChannelMappingRepository ModerationLogChannelMappingRepository { get; }

        /// <summary>
        /// An <see cref="IModerationActionRepository"/> for storing and retrieving moderation action data.
        /// </summary>
        internal protected IModerationActionRepository ModerationActionRepository { get; }

        /// <summary>
        /// An <see cref="IInfractionRepository"/> for storing and retrieving infraction data.
        /// </summary>
        internal protected IInfractionRepository InfractionRepository { get; }

        /// <summary>
        /// An <see cref="IDeletedMessageRepository"/> for storing and retrieving records of deleted messages.
        /// </summary>
        internal protected IDeletedMessageRepository DeletedMessageRepository { get; }

        private async Task<ModerationMuteRoleMappingBrief> TryGetActiveMuteRoleMapping(ulong guildId)
            => (await ModerationMuteRoleMappingRepository
                .SearchBriefsAsync(new ModerationMuteRoleMappingSearchCriteria()
                {
                    GuildId = guildId,
                    IsDeleted = false
                }))
                .FirstOrDefault();

        private async Task CreateOrUpdateMuteRoleMapping(ulong guildId, ulong muteRoleId)
        {
            using (var transaction = await ModerationMuteRoleMappingRepository.BeginCreateTransactionAsync())
            {
                var mapping = await TryGetActiveMuteRoleMapping(guildId);

                if (mapping != null)
                {
                    if (muteRoleId == mapping.MuteRoleId)
                        return;

                    await ModerationMuteRoleMappingRepository.TryDeleteAsync(mapping.Id, DiscordClient.CurrentUser.Id);
                }

                await ModerationMuteRoleMappingRepository.CreateAsync(new ModerationMuteRoleMappingCreationData()
                {
                    GuildId = guildId,
                    MuteRoleId = muteRoleId,
                    CreatedById = DiscordClient.CurrentUser.Id
                });

                transaction.Commit();
            }
        }

        private Task ConfigureChannelMuteRolePermissions(IGuildChannel channel, IRole muteRole)
        {
            // TODO: GetPermissionOverwrite and AddPermissionOverwriteAsync are bugged in Discord.NET 1.0.2.
            // Probably need to upgrade Discord.NET to get this functionality.
            return Task.CompletedTask;

            //var permissionOverwrite = channel.GetPermissionOverwrite(muteRole);
            //if (permissionOverwrite != null)
            //{
            //    if ((permissionOverwrite.Value.AllowValue == _mutePermissions.AllowValue) &&
            //        (permissionOverwrite.Value.DenyValue == _mutePermissions.DenyValue))
            //        return;

            //    await channel.RemovePermissionOverwriteAsync(muteRole);
            //}

            //await channel.AddPermissionOverwriteAsync(muteRole, _mutePermissions);
        }

        private async Task DoRescindInfractionAsync(InfractionSummary infraction)
        {
            if (infraction == null)
                throw new InvalidOperationException("Infraction does not exist");

            await InfractionRepository.TryRescindAsync(infraction.Id, AuthorizationService.CurrentUserId.Value);

            var guild = await DiscordClient.GetGuildAsync(infraction.GuildId);
            var subject = await UserService.GetGuildUserAsync(guild.Id, infraction.Subject.Id);

            switch (infraction.Type)
            {
                case InfractionType.Mute:
                    await subject.RemoveRoleAsync(
                        await GetOrCreateMuteRoleInGuildAsync(guild));
                    break;

                case InfractionType.Ban:
                    await guild.RemoveBanAsync(subject);
                    break;

                default:
                    throw new InvalidOperationException($"{infraction.Type} infractions cannot be rescinded.");
            }
        }

        private async Task<IRole> GetOrCreateMuteRoleInGuildAsync(IGuild guild)
            => guild.Roles.FirstOrDefault(x => x.Name == MuteRoleName)
                ?? await guild.CreateRoleAsync(MuteRoleName);

        // Unused, because ConfigureChannelMuteRolePermissions is currently disabled.
        private static readonly OverwritePermissions _mutePermissions
            = new OverwritePermissions(
                sendMessages: PermValue.Deny,
                speak: PermValue.Deny);

        private static readonly Dictionary<InfractionType, AuthorizationClaim> _createInfractionClaimsByType
            = new Dictionary<InfractionType, AuthorizationClaim>()
            {
                {InfractionType.Notice, AuthorizationClaim.ModerationNote },
                {InfractionType.Warning, AuthorizationClaim.ModerationWarn },
                {InfractionType.Mute, AuthorizationClaim.ModerationMute },
                {InfractionType.Ban, AuthorizationClaim.ModerationBan }
            };
    }
}<|MERGE_RESOLUTION|>--- conflicted
+++ resolved
@@ -134,6 +134,14 @@
         /// <param name="infractionId">The <see cref="InfractionEntity.Id"/> value of the infraction to be deleted.</param>
         /// <returns>A <see cref="Task"/> which will complete when the operation has completed.</returns>
         Task DeleteInfractionAsync(long infractionId);
+
+        /// <summary>
+        /// Deletes a message and creates a record of the deletion within the database.
+        /// </summary>
+        /// <param name="message">The message to be deleted.</param>
+        /// <param name="reason">A description of the reason the message was deleted.</param>
+        /// <returns>A <see cref="Task"/> that will complete when the operation has completed.</returns>
+        Task DeleteMessageAsync(IMessage message, string reason);
 
         /// <summary>
         /// Retrieves a collection of infractions, based on a given set of criteria.
@@ -215,26 +223,15 @@
             IInfractionRepository infractionRepository,
             IDeletedMessageRepository deletedMessageRepository)
         {
-<<<<<<< HEAD
             DiscordClient = discordClient;
             AuthorizationService = authorizationService;
             UserService = userService;
+            ChannelService = channelService;
             ModerationMuteRoleMappingRepository = moderationMuteRoleMappingRepository;
             ModerationLogChannelMappingRepository = moderationLogChannelMappingRepository;
             ModerationActionRepository = moderationActionRepository;
             InfractionRepository = infractionRepository;
-=======
-            DiscordClient = discordClient ?? throw new ArgumentNullException(nameof(discordClient));
-            AuthorizationService = authorizationService ?? throw new ArgumentNullException(nameof(authorizationService));
-            GuildService = guildService ?? throw new ArgumentNullException(nameof(guildService));
-            UserService = userService ?? throw new ArgumentNullException(nameof(userService));
-            ChannelService = channelService ?? throw new ArgumentNullException(nameof(channelService));
-            ModerationMuteRoleMappingRepository = moderationMuteRoleMappingRepository ?? throw new ArgumentNullException(nameof(moderationMuteRoleMappingRepository));
-            ModerationLogChannelMappingRepository = moderationLogChannelMappingRepository ?? throw new ArgumentNullException(nameof(moderationLogChannelMappingRepository));
-            ModerationActionRepository = moderationActionRepository ?? throw new ArgumentNullException(nameof(moderationActionRepository));
-            InfractionRepository = infractionRepository ?? throw new ArgumentNullException(nameof(infractionRepository));
-            DeletedMessageRepository = deletedMessageRepository ?? throw new ArgumentNullException(nameof(deletedMessageRepository));
->>>>>>> dc44f4fd
+            DeletedMessageRepository = deletedMessageRepository;
         }
 
         /// <inheritdoc />
