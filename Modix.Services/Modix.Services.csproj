--- conflicted
+++ resolved
@@ -4,11 +4,8 @@
     <LangVersion>latest</LangVersion>
   </PropertyGroup>
   <ItemGroup>
-<<<<<<< HEAD
     <PackageReference Include="Microsoft.NETCore.App" Version="2.1.0" />
-=======
     <PackageReference Include="AsyncEvent" Version="0.2.0" />
->>>>>>> 80465392
     <PackageReference Include="Discord.Net" Version="1.0.2" />
     <PackageReference Include="Kitsu" Version="1.4.1" />
     <PackageReference Include="Microsoft.Extensions.Caching.Memory" Version="2.1.1" />
