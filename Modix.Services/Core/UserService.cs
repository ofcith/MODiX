﻿using System;
using System.Threading.Tasks;

using Discord;

using Modix.Data.Models.Core;
using Modix.Data.Repositories;

namespace Modix.Services.Core
{
    /// <inheritdoc />
    public class UserService : IUserService
    {
        /// <summary>
        /// Constructs a new <see cref="UserService"/> with the given injected dependencies.
        /// </summary>
        /// <param name="discordClient">The value to use for <see cref="DiscordClient"/>.</param>
        /// <param name="authorizationService">The value to use for <see cref="AuthorizationService"/>.</param>
        /// <param name="guildService">The value to use for <see cref="GuildService"/>.</param>
        /// <param name="guildUserRepository">The value to use for <see cref="GuildUserRepository"/>.</param>
        /// <exception cref="ArgumentNullException">Throws for all parameters.</exception>
        public UserService(IDiscordClient discordClient, IAuthorizationService authorizationService, IGuildService guildService, IGuildUserRepository guildUserRepository)
        {
            DiscordClient = discordClient ?? throw new ArgumentNullException(nameof(discordClient));
            AuthorizationService = authorizationService ?? throw new ArgumentNullException(nameof(authorizationService));
            GuildService = guildService ?? throw new ArgumentNullException(nameof(guildService));
            GuildUserRepository = guildUserRepository ?? throw new ArgumentNullException(nameof(guildUserRepository));
        }

        /// <inheritdoc />
        public async Task<IUser> GetUserAsync(ulong userId)
        {
            var user = (AuthorizationService.CurrentGuildId == null)
                ? await DiscordClient.GetUserAsync(userId)
                : await (await GuildService.GetGuildAsync(AuthorizationService.CurrentGuildId.Value))
                    .GetUserAsync(userId);

            if (user == null)
                throw new InvalidOperationException($"Discord user {userId} does not exist");

            if(user is IGuildUser guildUser)
                await TrackUserAsync(guildUser);

            return user;
        }

        /// <inheritdoc />
        public async Task<IGuildUser> GetGuildUserAsync(ulong guildId, ulong userId)
        {
            var guild = await GuildService.GetGuildAsync(guildId);
            if (guild == null)
                throw new InvalidOperationException($"Discord guild {guildId} does not exist");

            var user = await guild.GetUserAsync(userId);
            if (user == null)
                throw new InvalidOperationException($"Discord user {userId} does not exist");

            await TrackUserAsync(user);

            return user;
        }

        /// <inheritdoc />
        public async Task TrackUserAsync(IGuildUser user)
        {
            using (var transaction = await GuildUserRepository.BeginCreateTransactionAsync())
            {
<<<<<<< HEAD
                if(!(await GuildUserRepository.TryUpdateAsync(user.Id, user.GuildId, data =>
                {
                    data.Username = user.Username;
                    data.Discriminator = user.Discriminator;
                    data.Nickname = user.Nickname;
=======
                if (!(await UserRepository.TryUpdateAsync(user.Id, data =>
                {
                    // Only update properties that we were given. Updates can be triggered from several different sources, not all of which have all the user's info.
                    if (user.Username != null)
                        data.Username = user.Username;
                    if(user.DiscriminatorValue != 0)
                        data.Discriminator = user.Discriminator;
                    if (guildUser != null)
                        data.Nickname = guildUser.Nickname;
>>>>>>> 8d7a33a7
                    data.LastSeen = DateTimeOffset.Now;
                })))
                {
                    await GuildUserRepository.CreateAsync(new GuildUserCreationData()
                    {
<<<<<<< HEAD
                        UserId = user.Id,
                        GuildId = user.GuildId,
                        Username = user.Username,
                        Discriminator = user.Discriminator,
                        Nickname = user.Nickname,
=======
                        Id = user.Id,
                        Username = user.Username ?? "[UNKNOWN USERNAME]",
                        Discriminator = (user.DiscriminatorValue == 0) ? "????" : user.Discriminator,
                        Nickname = guildUser?.Nickname,
>>>>>>> 8d7a33a7
                        FirstSeen = DateTimeOffset.Now,
                        LastSeen = DateTimeOffset.Now
                    });
                }

                transaction.Commit();
            }
        }

        /// <summary>
        /// A <see cref="IDiscordClient"/> to be used to interact with the Discord API.
        /// </summary>
        internal protected IDiscordClient DiscordClient { get; }

        /// <summary>
        /// A <see cref="IAuthorizationService"/> to be used to interact with frontend authentication system, and perform authorization.
        /// </summary>
        internal protected IAuthorizationService AuthorizationService { get; }

        /// <summary>
        /// A <see cref="IGuildService"/> to be used to interact with Discord guild objects.
        /// </summary>
        internal protected IGuildService GuildService { get; }

        /// <summary>
        /// A <see cref="IGuildUserRepository"/> to be used to interact with user data within a datastore.
        /// </summary>
        internal protected IGuildUserRepository GuildUserRepository { get; }
    }
}<|MERGE_RESOLUTION|>--- conflicted
+++ resolved
@@ -65,40 +65,25 @@
         {
             using (var transaction = await GuildUserRepository.BeginCreateTransactionAsync())
             {
-<<<<<<< HEAD
                 if(!(await GuildUserRepository.TryUpdateAsync(user.Id, user.GuildId, data =>
-                {
-                    data.Username = user.Username;
-                    data.Discriminator = user.Discriminator;
-                    data.Nickname = user.Nickname;
-=======
-                if (!(await UserRepository.TryUpdateAsync(user.Id, data =>
                 {
                     // Only update properties that we were given. Updates can be triggered from several different sources, not all of which have all the user's info.
                     if (user.Username != null)
                         data.Username = user.Username;
-                    if(user.DiscriminatorValue != 0)
+                    if (user.DiscriminatorValue != 0)
                         data.Discriminator = user.Discriminator;
-                    if (guildUser != null)
-                        data.Nickname = guildUser.Nickname;
->>>>>>> 8d7a33a7
+                    if ((user.Username != null) && (user.DiscriminatorValue != 0))
+                        data.Nickname = user.Nickname;
                     data.LastSeen = DateTimeOffset.Now;
                 })))
                 {
                     await GuildUserRepository.CreateAsync(new GuildUserCreationData()
                     {
-<<<<<<< HEAD
                         UserId = user.Id,
                         GuildId = user.GuildId,
-                        Username = user.Username,
-                        Discriminator = user.Discriminator,
-                        Nickname = user.Nickname,
-=======
-                        Id = user.Id,
                         Username = user.Username ?? "[UNKNOWN USERNAME]",
                         Discriminator = (user.DiscriminatorValue == 0) ? "????" : user.Discriminator,
-                        Nickname = guildUser?.Nickname,
->>>>>>> 8d7a33a7
+                        Nickname = user.Nickname,
                         FirstSeen = DateTimeOffset.Now,
                         LastSeen = DateTimeOffset.Now
                     });
