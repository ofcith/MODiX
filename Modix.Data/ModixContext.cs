﻿using Microsoft.EntityFrameworkCore;
using Modix.Data.Models;
using Modix.Data.Models.Core;
using Modix.Data.Models.Moderation;
using Modix.Data.Models.Promotion;

namespace Modix.Data
{

    public class ModixContext : DbContext
    {
        public ModixContext(DbContextOptions<ModixContext> options) : base(options)
        {
        }

        // For building fakes during testing
        public ModixContext()
        {
        }

        public DbSet<ConfigurationActionEntity> ConfigurationActions { get; set; }

        public DbSet<BehaviourConfiguration> BehaviourConfigurations { get; set; }

        public DbSet<UserEntity> Users { get; set; }

        public DbSet<GuildUserEntity> GuildUsers { get; set; }

        public DbSet<GuildChannelEntity> GuildChannels { get; set; }

        public DbSet<ClaimMappingEntity> ClaimMappings { get; set; }

        public DbSet<ModerationMuteRoleMappingEntity> ModerationMuteRoleMappings { get; set; }

        public DbSet<ModerationLogChannelMappingEntity> ModerationLogChannelMappings { get; set; }

        public DbSet<ModerationActionEntity> ModerationActions { get; set; }

        public DbSet<InfractionEntity> Infractions { get; set; }

        public DbSet<DeletedMessageEntity> DeletedMessages { get; set; }

        public DbSet<PromotionCampaignEntity> PromotionCampaigns { get; set; }

        public DbSet<PromotionCommentEntity> PromotionComments { get; set; }

        protected override void OnModelCreating(ModelBuilder modelBuilder)
        {
            modelBuilder
                .Entity<BehaviourConfiguration>()
                .Property(x => x.Category)
                .HasConversion<string>();

            modelBuilder
                .Entity<GuildUserEntity>()
                .HasKey(x => new { x.GuildId, x.UserId });

            modelBuilder
                .Entity<ClaimMappingEntity>()
                .Property(x => x.Type)
                .HasConversion<string>();

            modelBuilder
                .Entity<ClaimMappingEntity>()
                .Property(x => x.Claim)
                .HasConversion<string>();

            modelBuilder
                .Entity<ConfigurationActionEntity>()
                .Property(x => x.Type)
                .HasConversion<string>();

            modelBuilder
                .Entity<ConfigurationActionEntity>()
                .HasOne(x => x.CreatedBy)
                .WithMany()
                .HasForeignKey(x => new { x.GuildId, x.CreatedById });

            modelBuilder
                .Entity<InfractionEntity>()
                .Property(x => x.Type)
                .HasConversion<string>();

            modelBuilder
                .Entity<InfractionEntity>()
                .HasOne(x => x.Subject)
                .WithMany()
                .HasForeignKey(x => new { x.GuildId, x.SubjectId });

            modelBuilder
<<<<<<< HEAD
                .Entity<InfractionEntity>()
                .HasOne(x => x.CreateAction)
                .WithOne()
                .HasForeignKey<InfractionEntity>(x => x.CreateActionId);

            modelBuilder
                .Entity<InfractionEntity>()
                .HasOne(x => x.RescindAction)
                .WithOne()
                .HasForeignKey<InfractionEntity>(x => x.RescindActionId);

            modelBuilder
                .Entity<InfractionEntity>()
                .HasOne(x => x.DeleteAction)
                .WithOne()
                .HasForeignKey<InfractionEntity>(x => x.DeleteActionId);
=======
                .Entity<DeletedMessageEntity>()
                .HasOne(x => x.Author)
                .WithMany()
                .HasForeignKey(x => new { x.GuildId, x.AuthorId });
>>>>>>> dc44f4fd

            modelBuilder
                .Entity<ModerationActionEntity>()
                .Property(x => x.Type)
                .HasConversion<string>();

            modelBuilder
                .Entity<ModerationActionEntity>()
                .HasOne(x => x.CreatedBy)
                .WithMany()
                .HasForeignKey(x => new { x.GuildId, x.CreatedById });

            modelBuilder
                .Entity<ModerationActionEntity>()
                .HasOne(x => x.Infraction)
                .WithMany()
                .HasForeignKey(x => x.InfractionId);
        }
    }
}<|MERGE_RESOLUTION|>--- conflicted
+++ resolved
@@ -88,7 +88,6 @@
                 .HasForeignKey(x => new { x.GuildId, x.SubjectId });
 
             modelBuilder
-<<<<<<< HEAD
                 .Entity<InfractionEntity>()
                 .HasOne(x => x.CreateAction)
                 .WithOne()
@@ -105,12 +104,12 @@
                 .HasOne(x => x.DeleteAction)
                 .WithOne()
                 .HasForeignKey<InfractionEntity>(x => x.DeleteActionId);
-=======
+
+            modelBuilder
                 .Entity<DeletedMessageEntity>()
                 .HasOne(x => x.Author)
                 .WithMany()
                 .HasForeignKey(x => new { x.GuildId, x.AuthorId });
->>>>>>> dc44f4fd
 
             modelBuilder
                 .Entity<ModerationActionEntity>()
