﻿using System;
using System.Collections.Generic;
using System.Linq;
using System.Threading.Tasks;

using Microsoft.EntityFrameworkCore;

using Modix.Data.Models.Moderation;

namespace Modix.Data.Repositories
{
    /// <summary>
    /// Describes a repository for managing <see cref="InfractionEntity"/> entities, within an underlying data storage provider.
    /// </summary>
    public interface IInfractionRepository
    {
        /// <summary>
        /// Inserts a new <see cref="InfractionEntity"/> into the repository.
        /// </summary>
        /// <param name="infraction">
<<<<<<< HEAD
        /// The <see cref="InfractionEntity"/> to be inserted.
        /// The <see cref="InfractionEntity.Id"/> values are generated automatically.
        /// </param>
        /// <returns>
        /// A <see cref="Task"/> which will complete when the operation is complete,
        /// containing the auto-generated <see cref="InfractionEntity.Id"/> value assigned to <paramref name="infraction"/>.
=======
        /// The <see cref="Infraction"/> to be inserted.
        /// The <see cref="Infraction.InfractionId"/> values are generated automatically.
        /// </param>
        /// <returns>
        /// A <see cref="Task"/> which will complete when the operation is complete,
        /// containing the auto-generated <see cref="Infraction.InfractionId"/> value assigned to <paramref name="infraction"/>.
>>>>>>> 81f724dd
        /// </returns>
        Task<long> InsertAsync(InfractionEntity infraction);

        /// <summary>
        /// Updates the <see cref="InfractionEntity.Duration"/> value of an existing <see cref="InfractionEntity"/> within the repository.
        /// </summary>
<<<<<<< HEAD
        /// <param name="id">The <see cref="InfractionEntity.Id"/> value of the <see cref="InfractionEntity"/> to be updated.</param>
        /// <param name="duration">The new <see cref="InfractionEntity.Duration"/> value to be saved into the repository.</param>
=======
        /// <param name="id">The <see cref="Infraction.InfractionId"/> value of the <see cref="Infraction"/> to be updated.</param>
        /// <param name="duration">The new <see cref="Infraction.Duration"/> value to be saved into the repository.</param>
>>>>>>> 81f724dd
        /// <returns>A <see cref="Task"/> which will complete when the operation is complete.</returns>
        Task UpdateDurationAsync(long id, TimeSpan duration);

        /// <summary>
        /// Updates the <see cref="InfractionEntity.IsRescinded"/> value of an existing <see cref="InfractionEntity"/> within the repository.
        /// </summary>
<<<<<<< HEAD
        /// <param name="id">The <see cref="InfractionEntity.Id"/> value of the <see cref="InfractionEntity"/> to be updated.</param>
        /// <param name="isRescinded">The new <see cref="InfractionEntity.IsRescinded"/> value to be saved into the repository.</param>
=======
        /// <param name="id">The <see cref="Infraction.InfractionId"/> value of the <see cref="Infraction"/> to be updated.</param>
        /// <param name="isRescinded">The new <see cref="Infraction.IsRescinded"/> value to be saved into the repository.</param>
>>>>>>> 81f724dd
        /// <returns>A <see cref="Task"/> which will complete when the operation is complete.</returns>
        Task UpdateIsRescindedAsync(long id, long rescinderId);

        /// <summary>
        /// Searches the repository for <see cref="InfractionEntity"/> entities, based on a given set of criteria.
        /// </summary>
        /// <param name="searchCriteria">The criteria for selecting <see cref="InfractionEntity"/> entities to be returned.</param>
        /// <param name="pagingCriteria">The criteria for selecting a subset of matching entities to be returned.</param>
        /// <returns>A <see cref="Task"/> which will complete when the requested entities have been retrieved.</returns>
        Task<QueryPage<InfractionEntity>> SearchAsync(InfractionSearchCriteria searchCriteria, PagingCriteria pagingCriteria);
    }

    /// <inheritdoc />
    public class InfractionRepository : IInfractionRepository
    {
        public InfractionRepository(ModixContext modixContext)
        {
            ModixContext = modixContext ?? throw new ArgumentNullException(nameof(modixContext));
        }

        /// <inheritdoc />
        public async Task<long> InsertAsync(InfractionEntity infraction)
        {
            await ModixContext.Infractions.AddAsync(infraction);

            await ModixContext.SaveChangesAsync();

            return infraction.InfractionId;
        }

        public async Task<QueryPage<InfractionEntity>> SearchAsync(InfractionSearchCriteria searchCriteria, PagingCriteria pagingCriteria)
            => await new QueryPageBuilder<InfractionEntity>()
            {
                Query = ModixContext.Infractions,
                WhereClause = query =>
                {
                    if ((searchCriteria.Types != null) && (searchCriteria.Types.Count > 0))
                        query = query.Where(x => searchCriteria.Types.Contains(x.Type));

                    if (searchCriteria.SubjectId.HasValue)
                        query = query.Where(x => x.SubjectId == searchCriteria.SubjectId.Value);

                    if ((searchCriteria.CreatedRange.HasValue) && (searchCriteria.CreatedRange.Value.From.HasValue))
                        query = query.Where(x => ModixContext.ModerationActions.Any(y =>
                            (y.InfractionId == x.InfractionId) && (y.Type == ModerationActionType.InfractionCreated)
                            && (y.Created >= searchCriteria.CreatedRange.Value.From.Value)));

                    if ((searchCriteria.CreatedRange.HasValue) && (searchCriteria.CreatedRange.Value.To.HasValue))
                        query = query.Where(x => ModixContext.ModerationActions.Any(y =>
                            (y.InfractionId == x.InfractionId) && (y.Type == ModerationActionType.InfractionCreated)
                            && (y.Created <= searchCriteria.CreatedRange.Value.To.Value)));

                    if (searchCriteria.CreatedById.HasValue)
                        query = query.Where(x => ModixContext.ModerationActions.Any(y =>
                            (y.InfractionId == x.InfractionId) && (y.Type == ModerationActionType.InfractionCreated)
                            && (y.CreatedById == searchCriteria.CreatedById.Value)));

                    if (searchCriteria.IsExpired.HasValue)
                        query = query.Where(x => x.Duration.HasValue
                            && ((ModixContext.ModerationActions.First(y => (y.InfractionId == x.InfractionId) && (y.Type == ModerationActionType.InfractionCreated))
                                    .Created + x.Duration.Value)
                                > DateTimeOffset.UtcNow)
                            == searchCriteria.IsExpired.Value);

                    if (searchCriteria.RescinderId.HasValue)
                        query = query.Where(x => x.RescinderId == searchCriteria.RescinderId.Value);
                   
                    // TODO: RescindedTimestamp isn't implemented
                    // May have to redo QueryPageBuilder to something more sensible.

                    return query;
                },
            }.BuildAsync(pagingCriteria);

        public async Task UpdateDurationAsync(long id, TimeSpan duration)
        {
            var infraction = new InfractionEntity()
            {
                InfractionId = id,
                Duration = duration
            };

            await ModixContext.UpdateEntityPropertiesAsync(infraction, x => x.Duration);
        }

        public async Task UpdateIsRescindedAsync(long id, long rescinderId)
        {
            var infraction = new InfractionEntity()
            {
                InfractionId = id,
                RescindedTimestamp = DateTimeOffset.UtcNow,
                RescinderId = rescinderId
            };

            await ModixContext.UpdateEntityPropertiesAsync(infraction, x => x.RescindedTimestamp);
            await ModixContext.UpdateEntityPropertiesAsync(infraction, x => x.RescinderId);
        }

        protected internal ModixContext ModixContext { get; }
    }
}<|MERGE_RESOLUTION|>--- conflicted
+++ resolved
@@ -18,47 +18,28 @@
         /// Inserts a new <see cref="InfractionEntity"/> into the repository.
         /// </summary>
         /// <param name="infraction">
-<<<<<<< HEAD
         /// The <see cref="InfractionEntity"/> to be inserted.
         /// The <see cref="InfractionEntity.Id"/> values are generated automatically.
         /// </param>
         /// <returns>
         /// A <see cref="Task"/> which will complete when the operation is complete,
         /// containing the auto-generated <see cref="InfractionEntity.Id"/> value assigned to <paramref name="infraction"/>.
-=======
-        /// The <see cref="Infraction"/> to be inserted.
-        /// The <see cref="Infraction.InfractionId"/> values are generated automatically.
-        /// </param>
-        /// <returns>
-        /// A <see cref="Task"/> which will complete when the operation is complete,
-        /// containing the auto-generated <see cref="Infraction.InfractionId"/> value assigned to <paramref name="infraction"/>.
->>>>>>> 81f724dd
         /// </returns>
         Task<long> InsertAsync(InfractionEntity infraction);
 
         /// <summary>
         /// Updates the <see cref="InfractionEntity.Duration"/> value of an existing <see cref="InfractionEntity"/> within the repository.
         /// </summary>
-<<<<<<< HEAD
         /// <param name="id">The <see cref="InfractionEntity.Id"/> value of the <see cref="InfractionEntity"/> to be updated.</param>
         /// <param name="duration">The new <see cref="InfractionEntity.Duration"/> value to be saved into the repository.</param>
-=======
-        /// <param name="id">The <see cref="Infraction.InfractionId"/> value of the <see cref="Infraction"/> to be updated.</param>
-        /// <param name="duration">The new <see cref="Infraction.Duration"/> value to be saved into the repository.</param>
->>>>>>> 81f724dd
         /// <returns>A <see cref="Task"/> which will complete when the operation is complete.</returns>
         Task UpdateDurationAsync(long id, TimeSpan duration);
 
         /// <summary>
         /// Updates the <see cref="InfractionEntity.IsRescinded"/> value of an existing <see cref="InfractionEntity"/> within the repository.
         /// </summary>
-<<<<<<< HEAD
         /// <param name="id">The <see cref="InfractionEntity.Id"/> value of the <see cref="InfractionEntity"/> to be updated.</param>
         /// <param name="isRescinded">The new <see cref="InfractionEntity.IsRescinded"/> value to be saved into the repository.</param>
-=======
-        /// <param name="id">The <see cref="Infraction.InfractionId"/> value of the <see cref="Infraction"/> to be updated.</param>
-        /// <param name="isRescinded">The new <see cref="Infraction.IsRescinded"/> value to be saved into the repository.</param>
->>>>>>> 81f724dd
         /// <returns>A <see cref="Task"/> which will complete when the operation is complete.</returns>
         Task UpdateIsRescindedAsync(long id, long rescinderId);
 
@@ -123,8 +104,8 @@
                                 > DateTimeOffset.UtcNow)
                             == searchCriteria.IsExpired.Value);
 
-                    if (searchCriteria.RescinderId.HasValue)
-                        query = query.Where(x => x.RescinderId == searchCriteria.RescinderId.Value);
+                    if (searchCriteria.IsRescinded.HasValue)
+                        query = query.Where(x => x.IsRescinded == searchCriteria.IsRescinded.Value);
                    
                     // TODO: RescindedTimestamp isn't implemented
                     // May have to redo QueryPageBuilder to something more sensible.
@@ -149,12 +130,10 @@
             var infraction = new InfractionEntity()
             {
                 InfractionId = id,
-                RescindedTimestamp = DateTimeOffset.UtcNow,
-                RescinderId = rescinderId
+                IsRescinded = true
             };
 
-            await ModixContext.UpdateEntityPropertiesAsync(infraction, x => x.RescindedTimestamp);
-            await ModixContext.UpdateEntityPropertiesAsync(infraction, x => x.RescinderId);
+            await ModixContext.UpdateEntityPropertiesAsync(infraction, x => x.IsRescinded);
         }
 
         protected internal ModixContext ModixContext { get; }
